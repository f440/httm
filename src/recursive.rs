--- conflicted
+++ resolved
@@ -14,15 +14,9 @@
 //
 // For the full copyright and license information, please view the LICENSE file
 // that was distributed with this source code.
-use std::{
-    fs::{read_dir, DirEntry},
-<<<<<<< HEAD
-    path::Path,
-=======
-    path::{Path, PathBuf},
->>>>>>> 04096b71
-    sync::Arc,
-};
+
+use std::fs::DirEntry;
+use std::{fs::read_dir, path::{Path, PathBuf}, sync::Arc};
 
 use indicatif::ProgressBar;
 use once_cell::unsync::OnceCell;
